/**
 *  Copyright (c) 2015, Facebook, Inc.
 *  All rights reserved.
 *
 *  This source code is licensed under the BSD-style license found in the
 *  LICENSE file in the root directory of this source tree. An additional grant
 *  of patent rights can be found in the PATENTS file in the same directory.
 */

// 80+ char lines are useful in describe/it, so ignore in this file.
/* eslint-disable max-len */

import { expect } from 'chai';
import { describe, it } from 'mocha';
import { execute } from '../execute';
import { parse } from '../../language';
import {
  GraphQLSchema,
  GraphQLObjectType,
  GraphQLInputObjectType,
  GraphQLList,
  GraphQLString,
  GraphQLNonNull,
  GraphQLScalarType
} from '../../type';

const TestComplexScalar = new GraphQLScalarType({
  name: 'ComplexScalar',
  serialize(value) {
    if (value === 'DeserializedValue') {
      return 'SerializedValue';
    }
    return null;
  },
  parseValue(value) {
    if (value === 'SerializedValue') {
      return 'DeserializedValue';
    }
    return null;
  },
  parseLiteral(ast) {
    if (ast.value === 'SerializedValue') {
      return 'DeserializedValue';
    }
    return null;
  },
});

const TestInputObject = new GraphQLInputObjectType({
  name: 'TestInputObject',
  fields: {
    a: { type: GraphQLString },
    b: { type: new GraphQLList(GraphQLString) },
    c: { type: new GraphQLNonNull(GraphQLString) },
    d: { type: TestComplexScalar },
  }
});

const TestNestedInputObject = new GraphQLInputObjectType({
  name: 'TestNestedInputObject',
  fields: {
    na: { type: new GraphQLNonNull(TestInputObject) },
    nb: { type: new GraphQLNonNull(GraphQLString) },
  },
});

const TestType = new GraphQLObjectType({
  name: 'TestType',
  fields: {
    fieldWithObjectInput: {
      type: GraphQLString,
      args: { input: { type: TestInputObject } },
      resolve: (_, { input }) => input && JSON.stringify(input)
    },
    fieldWithNullableStringInput: {
      type: GraphQLString,
      args: { input: { type: GraphQLString } },
      resolve: (_, { input }) => input && JSON.stringify(input)
    },
    fieldWithNonNullableStringInput: {
      type: GraphQLString,
      args: { input: { type: new GraphQLNonNull(GraphQLString) } },
      resolve: (_, { input }) => input && JSON.stringify(input)
    },
    fieldWithDefaultArgumentValue: {
      type: GraphQLString,
      args: { input: { type: GraphQLString, defaultValue: 'Hello World' } },
      resolve: (_, { input }) => input && JSON.stringify(input)
    },
    fieldWithNestedInputObject: {
      type: GraphQLString,
      args: {
        input: {
          type: TestNestedInputObject, defaultValue: 'Hello World'
        }
      },
      resolve: (_, { input }) => input && JSON.stringify(input)
    },
    list: {
      type: GraphQLString,
      args: { input: { type: new GraphQLList(GraphQLString) } },
      resolve: (_, { input }) => input && JSON.stringify(input)
    },
    nnList: {
      type: GraphQLString,
      args: { input: { type: new GraphQLNonNull(new GraphQLList(GraphQLString)) } },
      resolve: (_, { input }) => input && JSON.stringify(input)
    },
    listNN: {
      type: GraphQLString,
      args: { input: { type: new GraphQLList(new GraphQLNonNull(GraphQLString)) } },
      resolve: (_, { input }) => input && JSON.stringify(input)
    },
    nnListNN: {
      type: GraphQLString,
      args: { input: { type:
        new GraphQLNonNull(new GraphQLList(new GraphQLNonNull(GraphQLString)))
      } },
      resolve: (_, { input }) => input && JSON.stringify(input)
    },
  }
});

const schema = new GraphQLSchema({ query: TestType });

describe('Execute: Handles inputs', () => {

  describe('Handles objects and nullability', () => {

    describe('using inline structs', () => {

      it('executes with complex input', async () => {
        const doc = `
        {
          fieldWithObjectInput(input: {a: "foo", b: ["bar"], c: "baz"})
        }
        `;
        const ast = parse(doc);

        return expect(await execute(schema, ast)).to.deep.equal({
          data: {
            fieldWithObjectInput: '{"a":"foo","b":["bar"],"c":"baz"}'
          }
        });
      });

      it('properly parses single value to list', async () => {
        const doc = `
        {
          fieldWithObjectInput(input: {a: "foo", b: "bar", c: "baz"})
        }
        `;
        const ast = parse(doc);

        return expect(await execute(schema, ast)).to.deep.equal({
          data: {
            fieldWithObjectInput: '{"a":"foo","b":["bar"],"c":"baz"}'
          }
        });
      });

      it('does not use incorrect value', async () => {
        const doc = `
        {
          fieldWithObjectInput(input: ["foo", "bar", "baz"])
        }
        `;
        const ast = parse(doc);

        const result = await execute(schema, ast);

        expect(result).to.deep.equal({
          data: {
            fieldWithObjectInput: null
          }
        });
      });
    });

    describe('using variables', () => {

      const doc = `
        query q($input: TestInputObject) {
          fieldWithObjectInput(input: $input)
        }
      `;
      const ast = parse(doc);

      it('executes with complex input', async () => {
        const params = { input: { a: 'foo', b: [ 'bar' ], c: 'baz' } };
        const result = await execute(schema, ast, null, params);

        return expect(result).to.deep.equal({
          data: {
            fieldWithObjectInput: '{"a":"foo","b":["bar"],"c":"baz"}'
          }
        });
      });

      it('uses default value when not provided', async () => {
        const withDefaultsAST = parse(`
          query q($input: TestInputObject = {a: "foo", b: ["bar"], c: "baz"}) {
            fieldWithObjectInput(input: $input)
          }
        `);

        const result = await execute(schema, withDefaultsAST);

        return expect(result).to.deep.equal({
          data: {
            fieldWithObjectInput: '{"a":"foo","b":["bar"],"c":"baz"}'
          }
        });
      });

      it('properly parses single value to list', async () => {
        const params = { input: { a: 'foo', b: 'bar', c: 'baz' } };
        const result = await execute(schema, ast, null, params);

        return expect(result).to.deep.equal({
          data: {
            fieldWithObjectInput: '{"a":"foo","b":["bar"],"c":"baz"}'
          }
        });
      });

      it('executes with complex scalar input', async () => {
        const params = { input: { c: 'foo', d: 'SerializedValue' } };
        const result = await execute(schema, ast, null, params);

        return expect(result).to.deep.equal({
          data: {
            fieldWithObjectInput: '{"c":"foo","d":"DeserializedValue"}'
          }
        });
      });

      it('errors on null for nested non-null', async () => {
        const params = { input: { a: 'foo', b: 'bar', c: null } };

        let caughtError;
        try {
          execute(schema, ast, null, params);
        } catch (error) {
          caughtError = error;
        }

        expect(caughtError).to.containSubset({
          locations: [ { line: 2, column: 17 } ],
          message:
            'Variable "$input" got invalid value ' +
            '{"a":"foo","b":"bar","c":null}.' +
            '\nIn field "c": Expected "String!", found null.'
        });
      });

      it('errors on incorrect type', async () => {
        const params = { input: 'foo bar' };

        let caughtError;
        try {
          execute(schema, ast, null, params);
        } catch (error) {
          caughtError = error;
        }

        expect(caughtError).to.containSubset({
          locations: [ { line: 2, column: 17 } ],
          message:
            'Variable "$input" got invalid value "foo bar".' +
            '\nExpected "TestInputObject", found not an object.'
        });
      });

      it('errors on omission of nested non-null', async () => {
        const params = { input: { a: 'foo', b: 'bar' } };

        let caughtError;
        try {
          execute(schema, ast, null, params);
        } catch (error) {
          caughtError = error;
        }

        expect(caughtError).to.containSubset({
          locations: [ { line: 2, column: 17 } ],
          message:
            'Variable "$input" got invalid value {"a":"foo","b":"bar"}.' +
            '\nIn field "c": Expected "String!", found null.'
        });
      });

      it('errors on deep nested errors and with many errors', async () => {
        const nestedDoc = `
          query q($input: TestNestedInputObject) {
            fieldWithNestedObjectInput(input: $input)
          }
        `;
        const nestedAst = parse(nestedDoc);
        const params = { input: { na: { a: 'foo' } } };

        let caughtError;
        try {
          execute(schema, nestedAst, null, params);
        } catch (error) {
          caughtError = error;
        }

        expect(caughtError).to.containSubset({
          locations: [ { line: 2, column: 19 } ],
          message:
            'Variable "$input" got invalid value {"na":{"a":"foo"}}.' +
            '\nIn field "na": In field "c": Expected "String!", found null.' +
            '\nIn field "nb": Expected "String!", found null.'
        });

      });

      it('errors on addition of unknown input field', async () => {
<<<<<<< HEAD
        const params = { input: { a: 'foo', b: 'bar', c: 'baz', d: 'dog' } };
=======
        var params = { input: { a: 'foo', b: 'bar', c: 'baz', extra: 'dog' } };
>>>>>>> 20694e4a

        let caughtError;
        try {
          execute(schema, ast, null, params);
        } catch (error) {
          caughtError = error;
        }

        expect(caughtError).to.containSubset({
          locations: [ { line: 2, column: 17 } ],
          message:
            'Variable "$input" got invalid value ' +
             '{"a":"foo","b":"bar","c":"baz","extra":"dog"}.' +
             '\nIn field \"extra\": Unknown field.'
        });
      });

    });
  });

  describe('Handles nullable scalars', () => {
    it('allows nullable inputs to be omitted', async () => {
      const doc = `
      {
        fieldWithNullableStringInput
      }
      `;
      const ast = parse(doc);

      return expect(await execute(schema, ast)).to.deep.equal({
        data: {
          fieldWithNullableStringInput: null
        }
      });
    });

    it('allows nullable inputs to be omitted in a variable', async () => {
      const doc = `
      query SetsNullable($value: String) {
        fieldWithNullableStringInput(input: $value)
      }
      `;
      const ast = parse(doc);

      return expect(await execute(schema, ast)).to.deep.equal({
        data: {
          fieldWithNullableStringInput: null
        }
      });
    });

    it('allows nullable inputs to be omitted in an unlisted variable', async () => {
      const doc = `
      query SetsNullable {
        fieldWithNullableStringInput(input: $value)
      }
      `;
      const ast = parse(doc);

      return expect(await execute(schema, ast)).to.deep.equal({
        data: {
          fieldWithNullableStringInput: null
        }
      });
    });

    it('allows nullable inputs to be set to null in a variable', async () => {
      const doc = `
      query SetsNullable($value: String) {
        fieldWithNullableStringInput(input: $value)
      }
      `;
      const ast = parse(doc);

      return expect(
        await execute(schema, ast, null, { value: null })
      ).to.deep.equal({
        data: {
          fieldWithNullableStringInput: null
        }
      });
    });

    it('allows nullable inputs to be set to a value in a variable', async () => {
      const doc = `
      query SetsNullable($value: String) {
        fieldWithNullableStringInput(input: $value)
      }
      `;
      const ast = parse(doc);

      return expect(
        await execute(schema, ast, null, { value: 'a' })
      ).to.deep.equal({
        data: {
          fieldWithNullableStringInput: '"a"'
        }
      });
    });

    it('allows nullable inputs to be set to a value directly', async () => {
      const doc = `
      {
        fieldWithNullableStringInput(input: "a")
      }
      `;
      const ast = parse(doc);

      return expect(await execute(schema, ast)).to.deep.equal({
        data: {
          fieldWithNullableStringInput: '"a"'
        }
      });
    });
  });

  describe('Handles non-nullable scalars', () => {
    it('does not allow non-nullable inputs to be omitted in a variable', async () => {
      const doc = `
        query SetsNonNullable($value: String!) {
          fieldWithNonNullableStringInput(input: $value)
        }
      `;

      let caughtError;
      try {
        execute(schema, parse(doc));
      } catch (error) {
        caughtError = error;
      }

      expect(caughtError).to.containSubset({
        locations: [ { line: 2, column: 31 } ],
        message:
          'Variable "$value" of required type "String!" was not provided.'
      });
    });

    it('does not allow non-nullable inputs to be set to null in a variable', async () => {
      const doc = `
        query SetsNonNullable($value: String!) {
          fieldWithNonNullableStringInput(input: $value)
        }
      `;
      const ast = parse(doc);

      let caughtError;
      try {
        execute(schema, ast, null, { value: null });
      } catch (error) {
        caughtError = error;
      }

      expect(caughtError).to.containSubset({
        locations: [ { line: 2, column: 31 } ],
        message:
          'Variable "$value" of required type "String!" was not provided.'
      });
    });

    it('allows non-nullable inputs to be set to a value in a variable', async () => {
      const doc = `
        query SetsNonNullable($value: String!) {
          fieldWithNonNullableStringInput(input: $value)
        }
      `;
      const ast = parse(doc);

      return expect(
        await execute(schema, ast, null, { value: 'a' })
      ).to.deep.equal({
        data: {
          fieldWithNonNullableStringInput: '"a"'
        }
      });
    });

    it('allows non-nullable inputs to be set to a value directly', async () => {
      const doc = `
      {
        fieldWithNonNullableStringInput(input: "a")
      }
      `;
      const ast = parse(doc);

      return expect(await execute(schema, ast)).to.deep.equal({
        data: {
          fieldWithNonNullableStringInput: '"a"'
        }
      });
    });

    it('passes along null for non-nullable inputs if explcitly set in the query', async () => {
      const doc = `
      {
        fieldWithNonNullableStringInput
      }
      `;
      const ast = parse(doc);

      return expect(await execute(schema, ast)).to.deep.equal({
        data: {
          fieldWithNonNullableStringInput: null
        }
      });
    });
  });

  describe('Handles lists and nullability', () => {
    it('allows lists to be null', async () => {
      const doc = `
        query q($input: [String]) {
          list(input: $input)
        }
      `;
      const ast = parse(doc);

      return expect(
        await execute(schema, ast, null, { input: null })
      ).to.deep.equal({
        data: {
          list: null
        }
      });
    });

    it('allows lists to contain values', async () => {
      const doc = `
        query q($input: [String]) {
          list(input: $input)
        }
      `;
      const ast = parse(doc);

      return expect(
        await execute(schema, ast, null, { input: [ 'A' ] })
      ).to.deep.equal({
        data: {
          list: '["A"]'
        }
      });
    });

    it('allows lists to contain null', async () => {
      const doc = `
        query q($input: [String]) {
          list(input: $input)
        }
      `;
      const ast = parse(doc);

      return expect(
        await execute(schema, ast, null, { input: [ 'A', null, 'B' ] })
      ).to.deep.equal({
        data: {
          list: '["A",null,"B"]'
        }
      });
    });

    it('does not allow non-null lists to be null', async () => {
      const doc = `
        query q($input: [String]!) {
          nnList(input: $input)
        }
      `;
      const ast = parse(doc);

      let caughtError;
      try {
        execute(schema, ast, null, { input: null });
      } catch (error) {
        caughtError = error;
      }

      expect(caughtError).to.containSubset({
        locations: [ { line: 2, column: 17 } ],
        message:
          'Variable "$input" of required type "[String]!" was not provided.'
      });
    });

    it('allows non-null lists to contain values', async () => {
      const doc = `
        query q($input: [String]!) {
          nnList(input: $input)
        }
      `;
      const ast = parse(doc);

      return expect(
        await execute(schema, ast, null, { input: [ 'A' ] })
      ).to.deep.equal({
        data: {
          nnList: '["A"]'
        }
      });
    });

    it('allows non-null lists to contain null', async () => {
      const doc = `
        query q($input: [String]!) {
          nnList(input: $input)
        }
      `;
      const ast = parse(doc);

      return expect(
        await execute(schema, ast, null, { input: [ 'A', null, 'B' ] })
      ).to.deep.equal({
        data: {
          nnList: '["A",null,"B"]'
        }
      });
    });

    it('allows lists of non-nulls to be null', async () => {
      const doc = `
        query q($input: [String!]) {
          listNN(input: $input)
        }
      `;
      const ast = parse(doc);

      return expect(
        await execute(schema, ast, null, { input: null })
      ).to.deep.equal({
        data: {
          listNN: null
        }
      });
    });

    it('allows lists of non-nulls to contain values', async () => {
      const doc = `
        query q($input: [String!]) {
          listNN(input: $input)
        }
      `;
      const ast = parse(doc);

      return expect(
        await execute(schema, ast, null, { input: [ 'A' ] })
      ).to.deep.equal({
        data: {
          listNN: '["A"]'
        }
      });
    });

    it('does not allow lists of non-nulls to contain null', async () => {
      const doc = `
        query q($input: [String!]) {
          listNN(input: $input)
        }
      `;
      const ast = parse(doc);
      const vars = { input: [ 'A', null, 'B' ] };

      let caughtError;
      try {
        execute(schema, ast, null, vars);
      } catch (error) {
        caughtError = error;
      }

      expect(caughtError).to.containSubset({
        locations: [ { line: 2, column: 17 } ],
        message:
          'Variable "$input" got invalid value ["A",null,"B"].' +
          '\nIn element #1: Expected "String!", found null.'
      });
    });

    it('does not allow non-null lists of non-nulls to be null', async () => {
      const doc = `
        query q($input: [String!]!) {
          nnListNN(input: $input)
        }
      `;
      const ast = parse(doc);

      let caughtError;
      try {
        execute(schema, ast, null, { input: null });
      } catch (error) {
        caughtError = error;
      }

      expect(caughtError).to.containSubset({
        locations: [ { line: 2, column: 17 } ],
        message:
          'Variable "$input" of required type "[String!]!" was not provided.'
      });
    });

    it('allows non-null lists of non-nulls to contain values', async () => {
      const doc = `
        query q($input: [String!]!) {
          nnListNN(input: $input)
        }
      `;
      const ast = parse(doc);

      return expect(
        await execute(schema, ast, null, { input: [ 'A' ] })
      ).to.deep.equal({
        data: {
          nnListNN: '["A"]'
        }
      });
    });

    it('does not allow non-null lists of non-nulls to contain null', async () => {
      const doc = `
        query q($input: [String!]!) {
          nnListNN(input: $input)
        }
      `;
      const ast = parse(doc);
      const vars = { input: [ 'A', null, 'B' ] };

      let caughtError;
      try {
        execute(schema, ast, null, vars);
      } catch (error) {
        caughtError = error;
      }

      expect(caughtError).to.containSubset({
        locations: [ { line: 2, column: 17 } ],
        message:
          'Variable "$input" got invalid value ["A",null,"B"].' +
          '\nIn element #1: Expected "String!", found null.'
      });
    });

    it('does not allow invalid types to be used as values', async () => {
      const doc = `
        query q($input: TestType!) {
          fieldWithObjectInput(input: $input)
        }
      `;
      const ast = parse(doc);
      const vars = { input: { list: [ 'A', 'B' ] } };

      let caughtError;
      try {
        execute(schema, ast, null, vars);
      } catch (error) {
        caughtError = error;
      }

      expect(caughtError).to.containSubset({
        locations: [ { line: 2, column: 17 } ],
        message:
          'Variable "$input" expected value of type "TestType!" which cannot ' +
          'be used as an input type.'
      });
    });

    it('does not allow unknown types to be used as values', async () => {
      const doc = `
        query q($input: UnknownType!) {
          fieldWithObjectInput(input: $input)
        }
      `;
      const ast = parse(doc);
      const vars = { input: 'whoknows' };

      let caughtError;
      try {
        execute(schema, ast, null, vars);
      } catch (error) {
        caughtError = error;
      }

      expect(caughtError).to.containSubset({
        locations: [ { line: 2, column: 17 } ],
        message:
          'Variable "$input" expected value of type "UnknownType!" which ' +
          'cannot be used as an input type.'
      });
    });

  });

  describe('Execute: Uses argument default values', () => {

    it('when no argument provided', async () => {
      const ast = parse(`{
        fieldWithDefaultArgumentValue
      }`);

      return expect(await execute(schema, ast)).to.deep.equal({
        data: {
          fieldWithDefaultArgumentValue: '"Hello World"'
        }
      });
    });

    it('when nullable variable provided', async () => {
      const ast = parse(`query optionalVariable($optional: String) {
        fieldWithDefaultArgumentValue(input: $optional)
      }`);

      return expect(await execute(schema, ast)).to.deep.equal({
        data: {
          fieldWithDefaultArgumentValue: '"Hello World"'
        }
      });
    });

    it('when argument provided cannot be parsed', async () => {
      const ast = parse(`{
        fieldWithDefaultArgumentValue(input: WRONG_TYPE)
      }`);

      return expect(await execute(schema, ast)).to.deep.equal({
        data: {
          fieldWithDefaultArgumentValue: '"Hello World"'
        }
      });
    });

  });

});<|MERGE_RESOLUTION|>--- conflicted
+++ resolved
@@ -317,11 +317,9 @@
       });
 
       it('errors on addition of unknown input field', async () => {
-<<<<<<< HEAD
-        const params = { input: { a: 'foo', b: 'bar', c: 'baz', d: 'dog' } };
-=======
-        var params = { input: { a: 'foo', b: 'bar', c: 'baz', extra: 'dog' } };
->>>>>>> 20694e4a
+        const params = {
+          input: { a: 'foo', b: 'bar', c: 'baz', extra: 'dog' }
+        };
 
         let caughtError;
         try {

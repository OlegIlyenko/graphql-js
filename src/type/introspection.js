--- conflicted
+++ resolved
@@ -98,38 +98,12 @@
       type: GraphQLNonNull(GraphQLList(GraphQLNonNull(__InputValue))),
       resolve: directive => directive.args || [],
     },
-<<<<<<< HEAD
     repeatable: {
       type: GraphQLNonNull(GraphQLBoolean),
       description:
         'Permits using the directive multiple times at the same location.',
       resolve: directive => directive.repeatable,
     },
-    // NOTE: the following three fields are deprecated and are no longer part
-    // of the GraphQL specification.
-    onOperation: {
-      deprecationReason: 'Use `locations`.',
-      type: GraphQLNonNull(GraphQLBoolean),
-      resolve: d =>
-        d.locations.indexOf(DirectiveLocation.QUERY) !== -1 ||
-        d.locations.indexOf(DirectiveLocation.MUTATION) !== -1 ||
-        d.locations.indexOf(DirectiveLocation.SUBSCRIPTION) !== -1,
-    },
-    onFragment: {
-      deprecationReason: 'Use `locations`.',
-      type: GraphQLNonNull(GraphQLBoolean),
-      resolve: d =>
-        d.locations.indexOf(DirectiveLocation.FRAGMENT_SPREAD) !== -1 ||
-        d.locations.indexOf(DirectiveLocation.INLINE_FRAGMENT) !== -1 ||
-        d.locations.indexOf(DirectiveLocation.FRAGMENT_DEFINITION) !== -1,
-    },
-    onField: {
-      deprecationReason: 'Use `locations`.',
-      type: GraphQLNonNull(GraphQLBoolean),
-      resolve: d => d.locations.indexOf(DirectiveLocation.FIELD) !== -1,
-    },
-=======
->>>>>>> 0a1817ec
   }),
 });
 

# Copyright (c) 2015-present, Facebook, Inc.
#
# This source code is licensed under the MIT license found in the
# LICENSE file in the root directory of this source tree.

schema {
  query: QueryType
  mutation: MutationType
}

"""
This is a description
of the `Foo` type.
"""
type Foo implements Bar & Baz {
  one: Type
  """
  This is a description of the `two` field.
  """
  two(
    """
    This is a description of the `argument` argument.
    """
    argument: InputType!
  ): Type
  three(argument: InputType, other: String): Int
  four(argument: String = "string"): String
  five(argument: [String] = ["string", "string"]): String
  six(argument: InputType = {key: "value"}): Type
  seven(argument: Int = null): Type
}

type AnnotatedObject @onObject(arg: "value") {
  annotatedField(arg: Type = "default" @onArg): Type @onField
}

type UndefinedType

extend type Foo {
  seven(argument: [String]): Type
}

extend type Foo @onType

interface Bar {
  one: Type
  four(argument: String = "string"): String
}

interface AnnotatedInterface @onInterface {
  annotatedField(arg: Type @onArg): Type @onField
}

interface UndefinedInterface

extend interface Bar {
  two(argument: InputType!): Type
}

extend interface Bar @onInterface

union Feed = Story | Article | Advert

union AnnotatedUnion @onUnion = A | B

union AnnotatedUnionTwo @onUnion = | A | B

union UndefinedUnion

extend union Feed = Photo | Video

extend union Feed @onUnion

scalar CustomScalar

scalar AnnotatedScalar @onScalar

extend scalar CustomScalar @onScalar

enum Site {
  DESKTOP
  MOBILE
}

enum AnnotatedEnum @onEnum {
  ANNOTATED_VALUE @onEnumValue
  OTHER_VALUE
}

enum UndefinedEnum

extend enum Site {
  VR
}

extend enum Site @onEnum

input InputType {
  key: String!
  answer: Int = 42
}

input AnnotatedInput @onInputObject {
  annotatedField: Type @onField
}

input UndefinedInput

extend input InputType {
  other: Float = 1.23e4
}

extend input InputType @onInputObject

directive @skip(if: Boolean!) on FIELD | FRAGMENT_SPREAD | INLINE_FRAGMENT

directive @include(if: Boolean!)
  on FIELD
   | FRAGMENT_SPREAD
   | INLINE_FRAGMENT

directive @include2(if: Boolean!) on
  | FIELD
  | FRAGMENT_SPREAD
  | INLINE_FRAGMENT

<<<<<<< HEAD
directive @myRepeatableDir(name: String!) repeatable on
  | OBJECT
  | INTERFACE
=======
extend schema @onSchema

extend schema @onSchema {
  subscription: SubscriptionType
}
>>>>>>> 0a1817ec
<|MERGE_RESOLUTION|>--- conflicted
+++ resolved
@@ -124,14 +124,12 @@
   | FRAGMENT_SPREAD
   | INLINE_FRAGMENT
 
-<<<<<<< HEAD
 directive @myRepeatableDir(name: String!) repeatable on
   | OBJECT
   | INTERFACE
-=======
+
 extend schema @onSchema
 
 extend schema @onSchema {
   subscription: SubscriptionType
-}
->>>>>>> 0a1817ec
+}
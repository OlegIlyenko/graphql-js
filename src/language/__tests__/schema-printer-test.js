--- conflicted
+++ resolved
@@ -163,17 +163,14 @@
       directive @include(if: Boolean!) on FIELD | FRAGMENT_SPREAD | INLINE_FRAGMENT
 
       directive @include2(if: Boolean!) on FIELD | FRAGMENT_SPREAD | INLINE_FRAGMENT
-<<<<<<< HEAD
-      
+
       directive @myRepeatableDir(name: String!) repeatable on OBJECT | INTERFACE
-=======
 
       extend schema @onSchema
 
       extend schema @onSchema {
         subscription: SubscriptionType
       }
->>>>>>> 0a1817ec
     `);
   });
 });